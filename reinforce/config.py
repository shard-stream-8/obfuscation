--- conflicted
+++ resolved
@@ -32,17 +32,13 @@
     bf16: bool = False
     resume_from_checkpoint: bool = False
     checkpoint_dir: str = "./reinforce_output"
-<<<<<<< HEAD
     reward_fn_name: str = "mbpp"
-=======
-    reward_fn_name: str = "capitalization"
     # KL penalty configuration
     use_kl_penalty: bool = True
     kl_beta: float = 0.1  # KL penalty coefficient
     use_advantage: bool = True  # Whether to use advantage calculation
     # Thinking token gradient zeroing configuration
     zero_thinking_gradients: bool = True  # Whether to zero gradients for tokens inside <think></think> tags
->>>>>>> e497068f
     
     def __post_init__(self):
         if self.project_kwargs is None:
